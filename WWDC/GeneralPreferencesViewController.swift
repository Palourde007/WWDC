//
//  GeneralPreferencesViewController.swift
//  WWDC
//
//  Created by Guilherme Rambo on 28/05/17.
//  Copyright © 2017 Guilherme Rambo. All rights reserved.
//

import Cocoa
import RxSwift
import RxCocoa
import ConfCore

extension NSStoryboard.Name {
    static let preferences = NSStoryboard.Name("Preferences")
}

extension NSStoryboard.SceneIdentifier {
    static let generalPreferencesViewController = NSStoryboard.SceneIdentifier("GeneralPreferencesViewController")
}

class GeneralPreferencesViewController: NSViewController {

    #if ICLOUD
    weak var userDataSyncEngine: UserDataSyncEngine? {
        didSet {
            bindSyncEngine()
        }
    }
    #endif

    private(set) var syncEngine: SyncEngine!

    static func loadFromStoryboard(syncEngine: SyncEngine) -> GeneralPreferencesViewController {
        // swiftlint:disable:next force_cast
        let vc = NSStoryboard(name: .preferences, bundle: nil).instantiateController(withIdentifier: .generalPreferencesViewController) as! GeneralPreferencesViewController

        vc.syncEngine = syncEngine

        return vc
    }

    @IBOutlet weak var searchInTranscriptsSwitch: ITSwitch!
    @IBOutlet weak var searchInBookmarksSwitch: ITSwitch!
    @IBOutlet weak var refreshPeriodicallySwitch: ITSwitch!
    @IBOutlet weak var skipBackAndForwardBy30SecondsSwitch: ITSwitch!
    @IBOutlet weak var enableUserDataSyncSwitch: ITSwitch!

    @IBOutlet weak var downloadsFolderLabel: NSTextField!

    @IBOutlet weak var downloadsFolderIntroLabel: NSTextField!
    @IBOutlet weak var searchIntroLabel: NSTextField!
    @IBOutlet weak var includeBookmarksLabel: NSTextField!
    @IBOutlet weak var includeTranscriptsLabel: NSTextField!
    @IBOutlet weak var refreshAutomaticallyLabel: NSTextField!
    @IBOutlet weak var skipBackAndForwardBy30SecondsLabel: NSTextField!
    @IBOutlet weak var enableUserDataSyncLabel: NSTextField!
    @IBOutlet weak var syncDescriptionLabel: NSTextField!
    @IBOutlet weak var transcriptLanguagesPopUp: NSPopUpButton!
    @IBOutlet weak var loadingLanguagesSpinner: NSProgressIndicator!
    @IBOutlet weak var languagesDescriptionLabel: NSTextField!
    @IBOutlet weak var indexingProgressIndicator: NSProgressIndicator!
    @IBOutlet weak var indexingLabel: NSTextField!

    @IBOutlet weak var dividerA: NSBox!
    @IBOutlet weak var dividerB: NSBox!
    @IBOutlet weak var dividerC: NSBox!
    @IBOutlet weak var dividerD: NSBox!
    @IBOutlet weak var dividerE: NSBox!

    override func viewDidLoad() {
        super.viewDidLoad()

        downloadsFolderIntroLabel.textColor = .prefsPrimaryText
        searchIntroLabel.textColor = .prefsPrimaryText
        includeBookmarksLabel.textColor = .prefsPrimaryText
        includeTranscriptsLabel.textColor = .prefsPrimaryText
        refreshAutomaticallyLabel.textColor = .prefsPrimaryText
        skipBackAndForwardBy30SecondsLabel.textColor = .prefsPrimaryText
        downloadsFolderLabel.textColor = .prefsSecondaryText
        enableUserDataSyncLabel.textColor = .prefsPrimaryText
        syncDescriptionLabel.textColor = .prefsSecondaryText
        languagesDescriptionLabel.textColor = .prefsSecondaryText

        dividerA.fillColor = .darkGridColor
        dividerB.fillColor = .darkGridColor
        dividerC.fillColor = .darkGridColor
        dividerD.fillColor = .darkGridColor
        dividerE.fillColor = .darkGridColor

        searchInTranscriptsSwitch.tintColor = .primary
        searchInBookmarksSwitch.tintColor = .primary
        refreshPeriodicallySwitch.tintColor = .primary
        skipBackAndForwardBy30SecondsSwitch.tintColor = .primary
        enableUserDataSyncSwitch.tintColor = .primary

        searchInTranscriptsSwitch.checked = Preferences.shared.searchInTranscripts
        searchInBookmarksSwitch.checked = Preferences.shared.searchInBookmarks
        refreshPeriodicallySwitch.checked = Preferences.shared.refreshPeriodically
        skipBackAndForwardBy30SecondsSwitch.checked = Preferences.shared.skipBackAndForwardBy30Seconds
        enableUserDataSyncSwitch.checked = Preferences.shared.syncUserData

        downloadsFolderLabel.stringValue = Preferences.shared.localVideoStorageURL.path

        bindSyncEngine()
        bindLanguages()
        bindTranscriptIndexingState()
    }

    override func viewDidAppear() {
        super.viewDidAppear()

        languagesProvider.fetchAvailableLanguages()
    }

    private let disposeBag = DisposeBag()

    private var dummyRelay = BehaviorRelay<Bool>(value: false)

    private func bindSyncEngine() {
        #if ICLOUD
        guard let engine = userDataSyncEngine, isViewLoaded else { return }

        // Disable sync switch while there are sync operations running
        engine.isPerformingSyncOperation.asDriver()
                                        .map({ !$0 })
                                        .drive(enableUserDataSyncSwitch.rx.isEnabled)
                                        .disposed(by: disposeBag)
        #else
        dividerD?.isHidden = true
        enableUserDataSyncSwitch?.isHidden = true
        syncDescriptionLabel?.isHidden = true
        #endif
    }

    private func bindTranscriptIndexingState() {
        // Disable transcript language pop up while indexing transcripts.

        syncEngine.isIndexingTranscripts.asDriver()
                                        .map({ !$0 })
                                        .drive(transcriptLanguagesPopUp.rx.isEnabled)
                                        .disposed(by: disposeBag)

        // Show indexing progress while indexing.

        syncEngine.isIndexingTranscripts.asObservable()
                                         .observeOn(MainScheduler.instance)
                                         .bind { [weak self] isIndexing in
            guard let self = self else { return }

            if isIndexing {
                self.indexingLabel?.isHidden = false
                self.indexingProgressIndicator?.isHidden = false
                self.indexingProgressIndicator?.startAnimation(nil)
            } else {
                self.indexingLabel?.isHidden = true
                self.indexingProgressIndicator?.isHidden = true
                self.indexingProgressIndicator?.stopAnimation(nil)
            }
        }.disposed(by: disposeBag)

        syncEngine.transcriptIndexingProgress.asObservable()
                                             .observeOn(MainScheduler.instance)
                                             .bind { [weak self] progress in
            self?.indexingProgressIndicator?.doubleValue = Double(progress)
        }.disposed(by: disposeBag)
    }

    @IBAction func searchInTranscriptsSwitchAction(_ sender: Any) {
        Preferences.shared.searchInTranscripts = searchInTranscriptsSwitch.checked
    }

    @IBAction func searchInBookmarksSwitchAction(_ sender: Any) {
        Preferences.shared.searchInBookmarks = searchInBookmarksSwitch.checked
    }

    @IBAction func refreshPeriodicallySwitchAction(_ sender: Any) {
        Preferences.shared.refreshPeriodically = refreshPeriodicallySwitch.checked
    }

    @IBAction func skipBackAndForwardBy30SecondsSwitchAction(_ sender: Any) {
        Preferences.shared.skipBackAndForwardBy30Seconds = skipBackAndForwardBy30SecondsSwitch.checked
    }

    @IBAction func enableUserDataSyncSwitchAction(_ sender: Any) {
        #if ICLOUD
        Preferences.shared.syncUserData = enableUserDataSyncSwitch.checked
        userDataSyncEngine?.isEnabled = enableUserDataSyncSwitch.checked
        #endif
    }

    @IBAction func revealDownloadsFolderInFinder(_ sender: NSButton) {
        let url = Preferences.shared.localVideoStorageURL
        NSWorkspace.shared.selectFile(nil, inFileViewerRootedAtPath: url.path)
    }

    @IBAction func selectDownloadsFolder(_ sender: NSButton) {
        let panel = NSOpenPanel()

        panel.title = "Change Downloads Folder"
        panel.prompt = "Select"
        panel.canChooseDirectories = true
        panel.canChooseFiles = false

        guard let window = view.window else { return }

        panel.beginSheetModal(for: window) { [weak self] response in
            guard response == .OK else { return }
            guard let url = panel.url else { return }

            self?.handleNewDownloadsFolder(url)
        }
    }

    private func handleNewDownloadsFolder(_ url: URL) {
        guard url != Preferences.shared.localVideoStorageURL else { return }

        guard validateDownloadsFolder(url) else { return }

        Preferences.shared.localVideoStorageURL = url
        downloadsFolderLabel.stringValue = url.path
    }

<<<<<<< HEAD
    // MARK: - Transcript languages

    private lazy var languagesProvider = TranscriptLanguagesProvider()

    private func showLanguagesLoading() {
        transcriptLanguagesPopUp.isHidden = true
        loadingLanguagesSpinner.isHidden = false
        loadingLanguagesSpinner.startAnimation(self)
    }

    private func hideLanguagesLoading() {
        transcriptLanguagesPopUp.isHidden = false
        loadingLanguagesSpinner.isHidden = true
        loadingLanguagesSpinner.stopAnimation(self)
    }

    private func bindLanguages() {
        showLanguagesLoading()

        languagesProvider.availableLanguageCodes
            .observeOn(MainScheduler.instance)
            .bind { [weak self] languages in
                self?.populateLanguagesPopUp(with: languages)
            }
            .disposed(by: disposeBag)
    }

    private func populateLanguagesPopUp(with languages: [TranscriptLanguage]) {
        guard !languages.isEmpty else { return }

        transcriptLanguagesPopUp.removeAllItems()

        languages.forEach { lang in
            let item = NSMenuItem(title: lang.name, action: nil, keyEquivalent: "")
            item.representedObject = lang
            transcriptLanguagesPopUp.menu?.addItem(item)
        }

        if let selectedLang = languages.first(where: { $0.code == Preferences.shared.transcriptLanguageCode }) {
            transcriptLanguagesPopUp.selectItem(withTitle: selectedLang.name)
        }

        hideLanguagesLoading()
    }

    @IBAction func transcriptLanguagesPopUpAction(_ sender: NSPopUpButton) {
        guard let lang = sender.selectedItem?.representedObject as? TranscriptLanguage else { return }

        Preferences.shared.transcriptLanguageCode = lang.code
=======
    private lazy var dangerousLocalStoragePaths: [String] = {
        [
            NSHomeDirectory(),
            "/"
        ]
    }()

    private func showStoragePathError(with message: String) {
        let alert = NSAlert()
        alert.messageText = "Folder can't be used"
        alert.informativeText = message
        alert.alertStyle = .critical
        alert.addButton(withTitle: "OK")
        alert.runModal()
    }

    private func validateDownloadsFolder(_ url: URL) -> Bool {
        guard !dangerousLocalStoragePaths(url.path) else {
            showStoragePathError(with: "This folder can't be used to store downloaded videos, please choose another one. Downloaded videos can't be stored in the root of your home directory or in the root of the filesystem.")
            return false
        }
        guard let enumerator = FileManager.default.enumerator(atPath: url.path) else {
            showStoragePathError(with: "The app was unable to access the folder you selected.")
            return false
        }

        var rootFileCount = 0

        while let _ = enumerator.nextObject() as? String {
            rootFileCount += 1
        }

        // Let it go through if there are very few files in the folder.
        guard rootFileCount > 3 else {
            return true
        }

        let alert = NSAlert()
        alert.messageText = "Folder not empty"
        alert.informativeText = "The folder you selected is not empty. We strongly suggest starting out with an empty folder to use for your WWDC downloads. Are you sure you'd like to use this folder?"
        alert.addButton(withTitle: "Choose Another One")
        alert.addButton(withTitle: "Use \(url.lastPathComponent)")

        let response = alert.runModal()

        return response == .alertSecondButtonReturn
>>>>>>> 81e02a4e
    }

}<|MERGE_RESOLUTION|>--- conflicted
+++ resolved
@@ -189,6 +189,8 @@
         #endif
     }
 
+    // MARK: - Downloads folder
+
     @IBAction func revealDownloadsFolderInFinder(_ sender: NSButton) {
         let url = Preferences.shared.localVideoStorageURL
         NSWorkspace.shared.selectFile(nil, inFileViewerRootedAtPath: url.path)
@@ -221,57 +223,6 @@
         downloadsFolderLabel.stringValue = url.path
     }
 
-<<<<<<< HEAD
-    // MARK: - Transcript languages
-
-    private lazy var languagesProvider = TranscriptLanguagesProvider()
-
-    private func showLanguagesLoading() {
-        transcriptLanguagesPopUp.isHidden = true
-        loadingLanguagesSpinner.isHidden = false
-        loadingLanguagesSpinner.startAnimation(self)
-    }
-
-    private func hideLanguagesLoading() {
-        transcriptLanguagesPopUp.isHidden = false
-        loadingLanguagesSpinner.isHidden = true
-        loadingLanguagesSpinner.stopAnimation(self)
-    }
-
-    private func bindLanguages() {
-        showLanguagesLoading()
-
-        languagesProvider.availableLanguageCodes
-            .observeOn(MainScheduler.instance)
-            .bind { [weak self] languages in
-                self?.populateLanguagesPopUp(with: languages)
-            }
-            .disposed(by: disposeBag)
-    }
-
-    private func populateLanguagesPopUp(with languages: [TranscriptLanguage]) {
-        guard !languages.isEmpty else { return }
-
-        transcriptLanguagesPopUp.removeAllItems()
-
-        languages.forEach { lang in
-            let item = NSMenuItem(title: lang.name, action: nil, keyEquivalent: "")
-            item.representedObject = lang
-            transcriptLanguagesPopUp.menu?.addItem(item)
-        }
-
-        if let selectedLang = languages.first(where: { $0.code == Preferences.shared.transcriptLanguageCode }) {
-            transcriptLanguagesPopUp.selectItem(withTitle: selectedLang.name)
-        }
-
-        hideLanguagesLoading()
-    }
-
-    @IBAction func transcriptLanguagesPopUpAction(_ sender: NSPopUpButton) {
-        guard let lang = sender.selectedItem?.representedObject as? TranscriptLanguage else { return }
-
-        Preferences.shared.transcriptLanguageCode = lang.code
-=======
     private lazy var dangerousLocalStoragePaths: [String] = {
         [
             NSHomeDirectory(),
@@ -289,7 +240,7 @@
     }
 
     private func validateDownloadsFolder(_ url: URL) -> Bool {
-        guard !dangerousLocalStoragePaths(url.path) else {
+        guard !dangerousLocalStoragePaths.contains(url.path) else {
             showStoragePathError(with: "This folder can't be used to store downloaded videos, please choose another one. Downloaded videos can't be stored in the root of your home directory or in the root of the filesystem.")
             return false
         }
@@ -318,7 +269,57 @@
         let response = alert.runModal()
 
         return response == .alertSecondButtonReturn
->>>>>>> 81e02a4e
+    }
+
+    // MARK: - Transcript languages
+
+    private lazy var languagesProvider = TranscriptLanguagesProvider()
+
+    private func showLanguagesLoading() {
+        transcriptLanguagesPopUp.isHidden = true
+        loadingLanguagesSpinner.isHidden = false
+        loadingLanguagesSpinner.startAnimation(self)
+    }
+
+    private func hideLanguagesLoading() {
+        transcriptLanguagesPopUp.isHidden = false
+        loadingLanguagesSpinner.isHidden = true
+        loadingLanguagesSpinner.stopAnimation(self)
+    }
+
+    private func bindLanguages() {
+        showLanguagesLoading()
+
+        languagesProvider.availableLanguageCodes
+            .observeOn(MainScheduler.instance)
+            .bind { [weak self] languages in
+                self?.populateLanguagesPopUp(with: languages)
+            }
+            .disposed(by: disposeBag)
+    }
+
+    private func populateLanguagesPopUp(with languages: [TranscriptLanguage]) {
+        guard !languages.isEmpty else { return }
+
+        transcriptLanguagesPopUp.removeAllItems()
+
+        languages.forEach { lang in
+            let item = NSMenuItem(title: lang.name, action: nil, keyEquivalent: "")
+            item.representedObject = lang
+            transcriptLanguagesPopUp.menu?.addItem(item)
+        }
+
+        if let selectedLang = languages.first(where: { $0.code == Preferences.shared.transcriptLanguageCode }) {
+            transcriptLanguagesPopUp.selectItem(withTitle: selectedLang.name)
+        }
+
+        hideLanguagesLoading()
+    }
+
+    @IBAction func transcriptLanguagesPopUpAction(_ sender: NSPopUpButton) {
+        guard let lang = sender.selectedItem?.representedObject as? TranscriptLanguage else { return }
+
+        Preferences.shared.transcriptLanguageCode = lang.code
     }
 
 }